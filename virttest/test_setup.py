"""
Library to perform pre/post test setup for virt test.
"""
import os
import logging
import time
import re
import random
import math
import shutil
import platform
import netaddr

from avocado.utils import process
from avocado.utils import archive
from avocado.utils import wait
from avocado.utils import genio
from avocado.utils import path
from avocado.utils import distro
from avocado.core import exceptions

from . import data_dir
from . import error_context
from . import utils_misc
from . import versionable_class
from . import openvswitch
from . import remote
from . import utils_libvirtd
from . import utils_config
from .staging import service
from .staging import utils_memory

ARCH = platform.machine()


class THPError(Exception):

    """
    Base exception for Transparent Hugepage setup.
    """
    pass


class THPNotSupportedError(THPError):

    """
    Thrown when host does not support transparent hugepages.
    """
    pass


class THPWriteConfigError(THPError):

    """
    Thrown when host does not support transparent hugepages.
    """
    pass


class THPKhugepagedError(THPError):

    """
    Thrown when khugepaged is not behaving as expected.
    """
    pass


class PolkitConfigError(Exception):

    """
    Base exception for Polkit Config setup.
    """
    pass


class PolkitRulesSetupError(PolkitConfigError):

    """
    Thrown when setup polkit rules is not behaving as expected.
    """
    pass


class PolkitWriteLibvirtdConfigError(PolkitConfigError):

    """
    Thrown when setup libvirtd config file is not behaving as expected.
    """
    pass


class PolkitConfigCleanupError(PolkitConfigError):

    """
    Thrown when polkit config cleanup is not behaving as expected.
    """
    pass


class TransparentHugePageConfig(object):

    def __init__(self, test, params):
        """
        Find paths for transparent hugepages and kugepaged configuration. Also,
        back up original host configuration so it can be restored during
        cleanup.
        """
        self.params = params

        RH_THP_PATH = "/sys/kernel/mm/redhat_transparent_hugepage"
        UPSTREAM_THP_PATH = "/sys/kernel/mm/transparent_hugepage"
        if os.path.isdir(RH_THP_PATH):
            self.thp_path = RH_THP_PATH
        elif os.path.isdir(UPSTREAM_THP_PATH):
            self.thp_path = UPSTREAM_THP_PATH
        else:
            raise THPNotSupportedError("System doesn't support transparent "
                                       "hugepages")

        tmp_list = []
        test_cfg = {}
        test_config = self.params.get("test_config", None)
        if test_config is not None:
            tmp_list = re.split(';', test_config)
        while len(tmp_list) > 0:
            tmp_cfg = tmp_list.pop()
            test_cfg[re.split(":", tmp_cfg)[0]] = re.split(":", tmp_cfg)[1]
        # Save host current config, so we can restore it during cleanup
        # We will only save the writeable part of the config files
        original_config = {}
        # List of files that contain string config values
        self.file_list_str = []
        # List of files that contain integer config values
        self.file_list_num = []
        logging.info("Scanning THP base path and recording base values")
        for f in os.walk(self.thp_path):
            base_dir = f[0]
            if f[2]:
                for name in f[2]:
                    f_dir = os.path.join(base_dir, name)
                    parameter = file(f_dir, 'r').read()
                    logging.debug("Reading path %s: %s", f_dir,
                                  parameter.strip())
                    try:
                        # Verify if the path in question is writable
                        f = open(f_dir, 'w')
                        f.close()
                        if re.findall("\[(.*)\]", parameter):
                            original_config[f_dir] = re.findall("\[(.*)\]",
                                                                parameter)[0]
                            self.file_list_str.append(f_dir)
                        else:
                            original_config[f_dir] = int(parameter)
                            self.file_list_num.append(f_dir)
                    except IOError:
                        pass

        self.test_config = test_cfg
        self.original_config = original_config

    def set_env(self):
        """
        Applies test configuration on the host.
        """
        if self.test_config:
            logging.info("Applying custom THP test configuration")
            for path in self.test_config.keys():
                logging.info("Writing path %s: %s", path,
                             self.test_config[path])
                file(path, 'w').write(self.test_config[path])

    def value_listed(self, value):
        """
        Get a parameters list from a string
        """
        value_list = []
        for i in re.split("\[|\]|\n+|\s+", value):
            if i:
                value_list.append(i)
        return value_list

    def khugepaged_test(self):
        """
        Start, stop and frequency change test for khugepaged.
        """
        def check_status_with_value(action_list, file_name):
            """
            Check the status of khugepaged when set value to specify file.
            """
            for (act, ret) in action_list:
                logging.info("Writing path %s: %s, expected khugepage rc: %s ",
                             file_name, act, ret)
                try:
                    file_object = open(file_name, "w")
                    file_object.write(act)
                    file_object.close()
                except IOError, error_detail:
                    logging.info("IO Operation on path %s failed: %s",
                                 file_name, error_detail)
                timeout = time.time() + 50
                while time.time() < timeout:
                    try:
                        process.run('pgrep khugepaged', verbose=False)
                        if ret != 0:
                            time.sleep(1)
                            continue
                    except process.CmdError:
                        if ret == 0:
                            time.sleep(1)
                            continue
                    break
                else:
                    if ret != 0:
                        raise THPKhugepagedError("Khugepaged still alive when"
                                                 "transparent huge page is "
                                                 "disabled")
                    else:
                        raise THPKhugepagedError("Khugepaged could not be set to"
                                                 "status %s" % act)

        logging.info("Testing khugepaged")
        for file_path in self.file_list_str:
            action_list = []
            if re.findall("enabled", file_path):
                # Start and stop test for khugepaged
                value_list = self.value_listed(open(file_path, "r").read())
                for i in value_list:
                    if re.match("n", i, re.I):
                        action_stop = (i, 256)
                for i in value_list:
                    if re.match("[^n]", i, re.I):
                        action = (i, 0)
                        action_list += [action_stop, action, action_stop]
                action_list += [action]

                check_status_with_value(action_list, file_path)
            else:
                value_list = self.value_listed(open(file_path, "r").read())
                for i in value_list:
                    action = (i, 0)
                    action_list.append(action)
                check_status_with_value(action_list, file_path)

        for file_path in self.file_list_num:
            action_list = []
            file_object = open(file_path, "r")
            value = file_object.read()
            value = int(value)
            file_object.close()
            if value != 0 and value != 1:
                new_value = random.random()
                action_list.append((str(int(value * new_value)), 0))
                action_list.append((str(int(value * (new_value + 1))), 0))
            else:
                action_list.append(("0", 0))
                action_list.append(("1", 0))

            check_status_with_value(action_list, file_path)

    def setup(self):
        """
        Configure host for testing. Also, check that khugepaged is working as
        expected.
        """
        self.set_env()
        self.khugepaged_test()

    def cleanup(self):
        """:
        Restore the host's original configuration after test
        """
        logging.info("Restoring host's original THP configuration")
        for path in self.original_config:
            logging.info("Writing path %s: %s", path,
                         self.original_config[path])
            try:
                p_file = open(path, 'w')
                p_file.write(str(self.original_config[path]))
                p_file.close()
            except IOError, error_detail:
                logging.info("IO operation failed on file %s: %s", path,
                             error_detail)


class HugePageConfig(object):

    def __init__(self, params):
        """
        Gets environment variable values and calculates the target number
        of huge memory pages.

        :param params: Dict like object containing parameters for the test.
        """
        self.vms = len(params.objects("vms"))
        self.mem = int(params.get("mem"))
        self.max_vms = int(params.get("max_vms", 0))
        self.qemu_overhead = int(params.get("hugepages_qemu_overhead", 128))
        self.deallocate = params.get("hugepages_deallocate", "yes") == "yes"
        self.hugepage_path = '/mnt/kvm_hugepage'
        if os.path.exists('/proc/sys/vm/nr_hugepages'):
            self.kernel_hp_file = '/proc/sys/vm/nr_hugepages'
        else:
            raise exceptions.TestSkipError("System doesn't support hugepages")
        self.pool_path = "/sys/kernel/mm/hugepages"
        self.sys_node_path = "/sys/devices/system/node"
        # Unit is KB as default for hugepage size.
        try:
            self.expected_hugepage_size = int(
                params.get("expected_hugepage_size", 0))
        except TypeError:
            logging.warn("Invalid value 'expected_hugepage_size=%s'",
                         params.get("expected_hugepage_size"))
            self.expected_hugepage_size = 0
        self.hugepage_cpu_flag = params.get("hugepage_cpu_flag")
        self.hugepage_match_str = params.get("hugepage_match_str")
        if self.hugepage_cpu_flag and self.hugepage_match_str:
            self.check_hugepage_support()
        self.hugepage_size = self.get_hugepage_size()
        if self.expected_hugepage_size:
            self.check_hugepage_size_as_expected()
        self.hugepage_force_allocate = params.get("hugepage_force_allocate",
                                                  "no")
        self.suggest_mem = None
        self.lowest_mem_per_vm = int(params.get("lowest_mem", "256"))

        target_hugepages = params.get("target_hugepages")
        if target_hugepages is None:
            target_hugepages = self.get_target_hugepages()
        else:
            target_hugepages = int(target_hugepages)

        self.target_hugepages = target_hugepages

    @error_context.context_aware
    def check_hugepage_support(self):
        """
        Check whether the host support hugepage.
        Need check the cpu flag and kernel CML.
        """
        error_context.context("Check whether the host support hugepage.")
        host_cpu_flags = utils_misc.get_cpu_flags()
        host_ker_cml = utils_misc.get_ker_cmd()
        if self.hugepage_cpu_flag not in host_cpu_flags:
            raise exceptions.TestSkipError("Your host does not support hugepage,"
                                           "as miss the cpu flag %s on your host."
                                           "Please check cpu flags %s on the host" %
                                           (self.hugepage_cpu_flag, host_cpu_flags))
        if self.hugepage_match_str not in host_ker_cml:
            raise exceptions.TestSkipError("Your host does not support hugepage, "
                                           "as miss the %s in host kernel cmdline."
                                           "Please check kernel cmdline %s on host" %
                                           (self.hugepage_match_str, host_ker_cml))

    @error_context.context_aware
    def check_hugepage_size_as_expected(self):
        """
        Check whether the hugepage size as expected
        """
        error_context.context("Check whether the hugepage size as expected")
        if self.hugepage_size != self.expected_hugepage_size:
            raise exceptions.TestSkipError("The current hugepage size on host does "
                                           "not match the expected hugepage size.\n")

    def get_hugepage_size(self):
        """
        Get the current system setting for huge memory page size.
        """
        meminfo = open('/proc/meminfo', 'r').readlines()
        huge_line_list = [h for h in meminfo if h.startswith("Hugepagesize")]
        try:
            return int(huge_line_list[0].split()[1])
        except ValueError, e:
            raise ValueError("Could not get huge page size setting from "
                             "/proc/meminfo: %s" % e)

    def get_target_hugepages(self):
        """
        Calculate the target number of hugepages for testing purposes.
        """
        if self.vms < self.max_vms:
            self.vms = self.max_vms
        # memory of all VMs plus qemu overhead of 128MB per guest
        # (this value can be overridden in your cartesian config)
        vmsm = self.vms * (self.mem + self.qemu_overhead)
        target_hugepages = int(vmsm * 1024 / self.hugepage_size)

        # FIXME Now the buddyinfo can not get chunk info which is bigger
        # than 4M. So this will only fit for 2M size hugepages. Can not work
        # when hugepage size is 1G.
        # And sometimes huge page can not get all pages so decrease the page
        # for about 10 huge page to make sure the allocate can success

        decreased_pages = 10
        if self.hugepage_size > 2048:
            self.hugepage_force_allocate = "yes"

        if self.hugepage_force_allocate == "no":
            hugepage_allocated = open(self.kernel_hp_file, "r")
            available_hugepages = int(hugepage_allocated.read().strip())
            hugepage_allocated.close()
            chunk_bottom = int(math.log(self.hugepage_size / utils_memory.getpagesize(), 2))
            if ARCH == 'ppc64le':
                chunk_info = utils_memory.get_buddy_info(">=%s" % chunk_bottom)
            else:
                chunk_info = utils_memory.get_buddy_info(">=%s" % chunk_bottom,
                                                         zones="DMA32 Normal")
            for size in chunk_info:
                available_hugepages += int(chunk_info[size] * math.pow(2,
                                                                       int(int(size) - chunk_bottom)))

            available_hugepages = available_hugepages - decreased_pages
            if target_hugepages > available_hugepages:
                logging.warn("This test requires more huge pages than we"
                             " currently have, we'll try to allocate the"
                             " biggest number the system can support.")
                target_hugepages = available_hugepages
                available_mem = available_hugepages * self.hugepage_size
                self.suggest_mem = int(available_mem / self.vms / 1024 -
                                       self.qemu_overhead)
                if self.suggest_mem < self.lowest_mem_per_vm:
                    raise MemoryError("This host doesn't have enough free "
                                      "large memory pages for this test to "
                                      "run (only %s MB memory available for "
                                      "each guest)" % self.suggest_mem)

        return target_hugepages

    def get_multi_supported_hugepage_size(self):
        """
        As '/proc/meminfo' only show default huge page size, this function is
        for get huge page size of multiple huge page pools.

        For each huge page size supported by the running kernel, a
        subdirectory will exist, of the form:

            hugepages-${size}kB

        under /sys/kernel/mm/hugepages, get the support size and return a list.

        :return: supported size list in kB unit
        """
        hugepage_size = []
        if os.path.isdir(self.pool_path):
            for path_name in os.listdir(self.pool_path):
                logging.debug("path name is %s" % path_name)
                if os.path.isdir("%s/%s" % (self.pool_path, path_name)):
                    hugepage_size.append(path_name.split('-')[1][:-2])
                    logging.debug(path_name.split('-')[1][:-2])
            return hugepage_size
        else:
            raise ValueError("Root hugepage control sysfs directory %s did not"
                             " exist" % self.pool_path)

    def get_node_num_huge_pages(self, node, pagesize):
        """
        Get number of pages of certain page size under given numa node.

        :param node: string or int, node number
        :param pagesize: string or int, page size in kB
        :return: int, node huge pages number of given page size
        """
        node_page_path = "%s/node%s" % (self.sys_node_path, node)
        node_page_path += "/hugepages/hugepages-%skB/nr_hugepages" % pagesize
        if not os.path.isfile(node_page_path):
            raise ValueError("%s page size nr_hugepages file of node %s did "
                             "not exist" % (pagesize, node))
        out = process.system_output("cat %s" % node_page_path)
        return int(out)

    def set_node_num_huge_pages(self, num, node, pagesize):
        """
        Set number of pages of certain page size under given numa node.

        :param num: string or int, number of pages
        :param node: string or int, node number
        :param pagesize: string or int, page size in kB
        """
        node_page_path = "%s/node%s" % (self.sys_node_path, node)
        node_page_path += "/hugepages/hugepages-%skB/nr_hugepages" % pagesize
        if not os.path.isfile(node_page_path):
            raise ValueError("%s page size nr_hugepages file of node %s did "
                             "not exist" % (pagesize, node))
        process.system("echo %s > %s" % (num, node_page_path), shell=True)

    @error_context.context_aware
    def set_hugepages(self):
        """
        Sets the hugepage limit to the target hugepage value calculated.
        """
        error_context.context(
            "setting hugepages limit to %s" % self.target_hugepages)
        try:
            hugepage_cfg = open(self.kernel_hp_file, "r+")
            hp = hugepage_cfg.readline().strip()
            hugepage_cfg.close()
        except IOError:
            raise exceptions.TestSetupFail("Can't read kernel hugepage file")
        while int(hp) < self.target_hugepages:
            loop_hp = hp
            try:
                hugepage_cfg = open(self.kernel_hp_file, "r+")
                hugepage_cfg.write(str(self.target_hugepages))
                hugepage_cfg.flush()
                hugepage_cfg.seek(0)
                hp = int(hugepage_cfg.readline().strip())
                hugepage_cfg.close()
            except IOError:
                msg = "Can't read/write from kernel hugepage file"
                raise exceptions.TestSetupFail(msg)
            if loop_hp == hp:
                raise ValueError("Cannot set the kernel hugepage setting "
                                 "to the target value of %d hugepages." %
                                 self.target_hugepages)
        logging.debug("Successfully set %s large memory pages on host ",
                      self.target_hugepages)

    @error_context.context_aware
    def mount_hugepage_fs(self):
        """
        Verify if there's a hugetlbfs mount set. If there's none, will set up
        a hugetlbfs mount using the class attribute that defines the mount
        point.
        """
        error_context.context("mounting hugepages path")
        if not os.path.ismount(self.hugepage_path):
            if not os.path.isdir(self.hugepage_path):
                os.makedirs(self.hugepage_path)
            cmd = "mount -t hugetlbfs -o pagesize=%sK " % self.hugepage_size
            cmd += "none %s" % self.hugepage_path
            process.system(cmd)

    def setup(self):
        logging.debug("Number of VMs this test will use: %d", self.vms)
        logging.debug("Amount of memory used by each vm: %s", self.mem)
        logging.debug("System setting for large memory page size: %s",
                      self.hugepage_size)
        logging.debug("Number of large memory pages needed for this test: %s",
                      self.target_hugepages)
        self.set_hugepages()
        self.mount_hugepage_fs()

        return self.suggest_mem

    @error_context.context_aware
    def cleanup(self):
        if self.deallocate:
            error_context.context("trying to deallocate hugepage memory")
            try:
                process.system("umount %s" % self.hugepage_path)
            except process.CmdError:
                return
            process.system("echo 0 > %s" % self.kernel_hp_file, shell=True)
            logging.debug("Hugepage memory successfully deallocated")


class KSMConfig(object):

    def __init__(self, params, env):
        """
        :param params: Dict like object containing parameters for the test.
        """
        self.pages_to_scan = params.get("ksm_pages_to_scan")
        self.sleep_ms = params.get("ksm_sleep_ms")
        self.run = params.get("ksm_run", "1")
        self.ksm_module = params.get("ksm_module")

        if self.run == "yes":
            self.run = "1"
        elif self.run == "no":
            self.run == "0"

        # Get KSM module status if there is one
        self.ksmctler = utils_misc.KSMController()
        self.ksm_module_loaded = self.ksmctler.is_module_loaded()

        # load the ksm module for further information check
        if self.ksm_module and not self.ksm_module_loaded:
            self.ksmctler.load_ksm_module()

        # For ksmctl both pages_to_scan and sleep_ms should have value
        # So give some default value when it is not set up in params
        if self.pages_to_scan is None:
            self.pages_to_scan = "5000"
        if self.sleep_ms is None:
            self.sleep_ms = "50"

        # Check if ksmtuned is running before the test
        self.ksmtuned_process = self.ksmctler.get_ksmtuned_pid()

        # As ksmtuned may update KSM config most of the time we should disable
        # it when we test KSM
        self.disable_ksmtuned = params.get("disable_ksmtuned", "yes") == "yes"

        self.default_status = []
        self.default_status.append(self.ksmctler.get_ksm_feature("run"))
        self.default_status.append(self.ksmctler.get_ksm_feature(
            "pages_to_scan"))
        self.default_status.append(self.ksmctler.get_ksm_feature(
            "sleep_millisecs"))
        self.default_status.append(int(self.ksmtuned_process))
        self.default_status.append(self.ksm_module_loaded)

    def setup(self, env):
        if self.disable_ksmtuned:
            self.ksmctler.stop_ksmtuned()

        env.data["KSM_default_config"] = self.default_status
        self.ksmctler.set_ksm_feature({"run": self.run,
                                       "pages_to_scan": self.pages_to_scan,
                                       "sleep_millisecs": self.sleep_ms})

    def cleanup(self, env):
        default_status = env.data.get("KSM_default_config")

        # Get original ksm loaded status
        default_ksm_loaded = default_status.pop()
        if self.ksm_module and not default_ksm_loaded:
            self.ksmctler.unload_ksm_module()
            return

        # Remove pid of ksmtuned
        ksmtuned_pid = default_status.pop()
        if ksmtuned_pid != 0:
            # ksmtuned used to run in host. Start the process
            # and don't need set up the configures.
            self.ksmctler.start_ksmtuned()
            return

        if default_status == self.default_status:
            # Nothing changed
            return

        self.ksmctler.set_ksm_feature({"run": default_status[0],
                                       "pages_to_scan": default_status[1],
                                       "sleep_millisecs": default_status[2]})


class PrivateBridgeError(Exception):

    def __init__(self, brname):
        self.brname = brname

    def __str__(self):
        return "Bridge %s not available after setup" % self.brname


class PrivateBridgeConfig(object):
    __shared_state = {}

    def __init__(self, params=None):
        self.__dict__ = self.__shared_state
        if params is not None:
            self.brname = params.get("priv_brname", 'atbr0')
            self.subnet = params.get("priv_subnet", '192.168.58')
            self.ip_version = params.get("bridge_ip_version", "ipv4")
            self.dhcp_server_pid = None
            ports = params.get("priv_bridge_ports", '53 67').split()
            s_port = params.get("guest_port_remote_shell", "10022")
            if s_port not in ports:
                ports.append(s_port)
            ft_port = params.get("guest_port_file_transfer", "10023")
            if ft_port not in ports:
                ports.append(ft_port)
            u_port = params.get("guest_port_unattended_install", "13323")
            if u_port not in ports:
                ports.append(u_port)
            self.iptables_rules = self._assemble_iptables_rules(ports)
            self.physical_nic = params.get("physical_nic")
            self.force_create = False
            if params.get("bridge_force_create", "no") == "yes":
                self.force_create = True

    def _assemble_iptables_rules(self, port_list):
        rules = []
        index = 0
        for port in port_list:
            index += 1
            rules.append("INPUT %s -i %s -p tcp --dport %s -j ACCEPT" %
                         (index, self.brname, port))
            index += 1
            rules.append("INPUT %s -i %s -p udp --dport %s -j ACCEPT" %
                         (index, self.brname, port))
        rules.append("FORWARD 1 -m physdev --physdev-is-bridged -j ACCEPT")
        rules.append("FORWARD 2 -d %s.0/24 -o %s -m state "
                     "--state RELATED,ESTABLISHED -j ACCEPT" %
                     (self.subnet, self.brname))
        rules.append("FORWARD 3 -s %s.0/24 -i %s -j ACCEPT" %
                     (self.subnet, self.brname))
        rules.append("FORWARD 4 -i %s -o %s -j ACCEPT" %
                     (self.brname, self.brname))
        return rules

    def _add_bridge(self):
        process.system("brctl addbr %s" % self.brname)
        ip_fwd_path = "/proc/sys/net/%s/ip_forward" % self.ip_version
        ip_fwd = open(ip_fwd_path, "w")
        ip_fwd.write("1\n")
        process.system("brctl stp %s on" % self.brname)
        process.system("brctl setfd %s 4" % self.brname)
        if self.physical_nic:
            process.system("brctl addif %s %s" % (self.brname,
                                                  self.physical_nic))

    def _bring_bridge_up(self):
        process.system("ifconfig %s %s.1 up" % (self.brname, self.subnet))

    def _iptables_add(self, cmd):
        return process.system("iptables -I %s" % cmd)

    def _iptables_del(self, cmd):
        return process.system("iptables -D %s" % cmd)

    def _enable_nat(self):
        for rule in self.iptables_rules:
            self._iptables_add(rule)

    def _start_dhcp_server(self):
        process.system("service dnsmasq stop")
        process.system("dnsmasq --strict-order --bind-interfaces "
                       "--listen-address %s.1 --dhcp-range %s.2,%s.254 "
                       "--dhcp-lease-max=253 "
                       "--dhcp-no-override "
                       "--pid-file=%s/dnsmasq.pid "
                       "--log-facility=%s/dnsmasq.log" %
                       (self.subnet, self.subnet, self.subnet,
                        data_dir.get_tmp_dir(), data_dir.get_tmp_dir()))
        self.dhcp_server_pid = None
        try:
            self.dhcp_server_pid = int(open('%s/dnsmasq.pid' %
                                            data_dir.get_tmp_dir(), 'r').read())
        except ValueError:
            raise PrivateBridgeError(self.brname)
        logging.debug("Started internal DHCP server with PID %s",
                      self.dhcp_server_pid)

    def _verify_bridge(self):
        brctl_output = process.system_output("brctl show")
        if self.brname not in brctl_output:
            raise PrivateBridgeError(self.brname)

    def _get_bridge_info(self):
        return process.system_output("brctl show")

    def _br_exist(self):
        return self.brname in self._get_bridge_info()

    def _br_in_use(self):
        output = self._get_bridge_info()
        for line in output.split("\n"):
            if line.startswith(self.brname):
                # len == 4 means there is a TAP using the bridge
                # so don't try to clean it up
                if len(line.split()) < 4:
                    return False
        return True

    def setup(self):
        if self._br_exist() and self.force_create:
            self._bring_bridge_down()
            self._remove_bridge()
        if not self._br_exist():
            logging.info("Configuring KVM test private bridge %s", self.brname)
            try:
                self._add_bridge()
            except Exception:
                self._remove_bridge()
                raise
            try:
                self._bring_bridge_up()
            except Exception:
                self._bring_bridge_down()
                self._remove_bridge()
                raise
            try:
                self._enable_nat()
            except Exception:
                self._disable_nat()
                self._bring_bridge_down()
                self._remove_bridge()
                raise
            try:
                self._start_dhcp_server()
            except Exception:
                self._stop_dhcp_server()
                self._disable_nat()
                self._bring_bridge_down()
                self._remove_bridge()
                raise
            # Fix me the physical_nic always down after setup
            # Need manually up.
            if self.physical_nic:
                time.sleep(5)
                process.system("ifconfig %s up" % self.physical_nic)

            self._verify_bridge()

    def _stop_dhcp_server(self):
        if self.dhcp_server_pid is not None:
            try:
                os.kill(self.dhcp_server_pid, 15)
            except OSError:
                pass
        else:
            try:
                dhcp_server_pid = int(open('%s/dnsmasq.pid' %
                                           data_dir.get_tmp_dir(), 'r').read())
            except ValueError:
                return
            try:
                os.kill(dhcp_server_pid, 15)
            except OSError:
                pass

    def _bring_bridge_down(self):
        process.system("ifconfig %s down" % self.brname, ignore_status=True)

    def _disable_nat(self):
        for rule in self.iptables_rules:
            split_list = rule.split(' ')
            # We need to remove numbering here
            split_list.pop(1)
            rule = " ".join(split_list)
            self._iptables_del(rule)

    def _remove_bridge(self):
        process.system("brctl delbr %s" % self.brname, ignore_status=True)

    def cleanup(self):
        if not self._br_in_use():
            logging.debug(
                "Cleaning up KVM test private bridge %s", self.brname)
            self._stop_dhcp_server()
            self._disable_nat()
            self._bring_bridge_down()
            self._remove_bridge()


class PrivateOvsBridgeConfig(PrivateBridgeConfig):

    def __init__(self, params=None):
        super(PrivateOvsBridgeConfig, self).__init__(params)
        ovs = versionable_class.factory(openvswitch.OpenVSwitchSystem)()
        ovs.init_system()
        self.ovs = ovs

    def _get_bridge_info(self):
        return self.ovs.status()

    def _br_exist(self):
        return "Bridge \"%s\"" % self.brname in self._get_bridge_info()

    def _br_in_use(self):
        output = self._get_bridge_info()
        for br_info in output.split("Bridge"):
            br_info = br_info.strip()
            if (br_info and re.match(self.brname, br_info) and
                    len(re.findall("Port\s+", br_info)) == 1):
                return False
        return True

    def _verify_bridge(self):
        self.ovs.check()

    def _add_bridge(self):
        self.ovs.add_br(self.brname)

    def _remove_bridge(self):
        self.ovs.del_br(self.brname)


class PciAssignable(object):

    """
    Request PCI assignable devices on host. It will check whether to request
    PF (physical Functions) or VF (Virtual Functions).
    """

    def __init__(self, driver=None, driver_option=None, host_set_flag=None,
                 kvm_params=None, vf_filter_re=None, pf_filter_re=None,
                 device_driver=None, nic_name_re=None, static_ip=None,
                 net_mask=None, start_addr_PF=None, pa_type=None):
        """
        Initialize parameter 'type' which could be:
        vf: Virtual Functions
        pf: Physical Function (actual hardware)
        mixed:  Both includes VFs and PFs

        If pass through Physical NIC cards, we need to specify which devices
        to be assigned, e.g. 'eth1 eth2'.

        If pass through Virtual Functions, we need to specify max vfs in driver
        e.g. max_vfs = 7 in config file.

        :param type: PCI device type.
        :type type: string
        :param driver: Kernel module for the PCI assignable device.
        :type driver: string
        :param driver_option: Module option to specify the maximum number of
                VFs (eg 'max_vfs=7')
        :type driver_option: string
        :param host_set_flag: Flag for if the test should setup host env:
               0: do nothing
               1: do setup env
               2: do cleanup env
               3: setup and cleanup env
        :type host_set_flag: string
        :param kvm_params: a dict for kvm module parameters default value
        :type kvm_params: dict
        :param vf_filter_re: Regex used to filter vf from lspci.
        :type vf_filter_re: string
        :param pf_filter_re: Regex used to filter pf from lspci.
        :type pf_filter_re: string
        :param static_ip: Flag to be set if the test should assign static IP
        :param start_addr_PF: Starting private IPv4 address for the PF interface
        :param pa_type: pci_assignable type, pf or vf
        """
        self.devices = []
        self.driver = driver
        self.driver_option = driver_option
        self.name_list = []
        self.devices_requested = 0
        self.pf_vf_info = []
        self.dev_unbind_drivers = {}
        self.dev_drivers = {}
        self.vf_filter_re = vf_filter_re
        self.pf_filter_re = pf_filter_re
        self.static_ip = static_ip
        self.net_mask = net_mask
        self.start_addr_PF = start_addr_PF
        self.pa_type = pa_type

        if nic_name_re:
            self.nic_name_re = nic_name_re
        else:
            self.nic_name_re = "\w+(?=: flags)|eth[0-9](?=\s*Link)"
        if device_driver:
            if device_driver == "pci-assign":
                self.device_driver = "pci-stub"
            else:
                self.device_driver = device_driver
        else:
            self.device_driver = "pci-stub"
        if host_set_flag is not None:
            self.setup = int(host_set_flag) & 1 == 1
            self.cleanup = int(host_set_flag) & 2 == 2
        else:
            self.setup = False
            self.cleanup = False
        self.kvm_params = kvm_params
        self.auai_path = None
        if self.kvm_params is not None:
            for i in self.kvm_params:
                if "allow_unsafe_assigned_interrupts" in i:
                    self.auai_path = i
        if self.setup:
            if not self.sr_iov_setup():
                msg = "SR-IOV setup on host failed"
                raise exceptions.TestSetupFail(msg)

    def add_device(self, device_type="vf", name=None, mac=None):
        """
        Add device type and name to class.

        :param device_type: vf/pf device is added.
        :type device_type: string
        :param name: Physical device interface name. eth1 or others
        :type name: string
        :param mac: set mac address for vf.
        :type mac: string
        """
        device = {}
        device['type'] = device_type
        if name is not None:
            device['name'] = name
        if mac:
            device['mac'] = mac
        self.devices.append(device)
        self.devices_requested += 1

    def _get_pf_pci_id(self, name=None):
        """
        Get the PF PCI ID according to name.
        It returns the first free pf, if no name matched.

        :param name: Name of the PCI device.
        :type name: string
        :return: pci id of the PF device.
        :rtype: string
        """
        pf_id = None
        if self.pf_vf_info:
            for pf in self.pf_vf_info:
                if name and "ethname" in pf and name == pf["ethname"]:
                    pf["occupied"] = True
                    pf_id = pf["pf_id"]
                    break
            if pf_id is None:
                for pf in self.pf_vf_info:
                    if not pf["occupied"]:
                        pf["occupied"] = True
                        pf_id = pf["pf_id"]
                        break
        return pf_id

    def _get_vf_pci_id(self, name=None):
        """
        Get the VF PCI ID according to name.
        It returns the first free vf, if no name matched.

        :param name: Name of the PCI device.
        :type name: string
        :return: pci id of the VF device.
        :rtype: string
        """
        vf_id = None
        if self.pf_vf_info:
            for pf in self.pf_vf_info:
                if name and "ethname" in pf and name == pf["ethname"]:
                    for vf in pf["vf_ids"]:
                        vf_id = vf["vf_id"]
                        if (not vf["occupied"] and
                                not self.is_binded_to_stub(vf_id)):
                            vf["occupied"] = True
                            return vf_id
            if vf_id is None:
                for pf in self.pf_vf_info:
                    if pf["occupied"]:
                        continue
                    for vf in pf["vf_ids"]:
                        vf_id = vf["vf_id"]
                        if (not vf["occupied"] and
                                not self.is_binded_to_stub(vf_id)):
                            vf["occupied"] = True
                            return vf_id

    @error_context.context_aware
    def _release_dev(self, pci_id):
        """
        Release a single PCI device.

        :param pci_id: PCI ID of a given PCI device.
        :type pci_id: string
        :return: True if successfully release the device. else false.
        :rtype: bool
        """
        base_dir = "/sys/bus/pci"
        drv_path = os.path.join(base_dir, "devices/%s/driver" % pci_id)
        if self.device_driver in os.readlink(drv_path):
            error_context.context(
                "Release device %s to host" % pci_id, logging.info)

            stub_path = os.path.join(base_dir,
                                     "drivers/%s" % self.device_driver)
            cmd = "echo '%s' > %s/unbind" % (pci_id, stub_path)
            logging.info("Run command in host: %s" % cmd)
            try:
                output = None
                output = process.system_output(cmd, shell=True, timeout=60)
            except Exception:
                msg = "Command %s fail with output %s" % (cmd, output)
                logging.error(msg)
                return False

            drivers_probe = os.path.join(base_dir, "drivers_probe")
            cmd = "echo '%s' > %s" % (pci_id, drivers_probe)
            logging.info("Run command in host: %s" % cmd)
            try:
                output = None
                output = process.system_output(cmd, shell=True, timeout=60)
            except Exception:
                msg = "Command %s fail with output %s" % (cmd, output)
                logging.error(msg)
                return False
        if self.is_binded_to_stub(pci_id):
            return False
        else:
            for pf in self.pf_vf_info:
                for vf in pf["vf_ids"]:
                    if vf["vf_id"] == pci_id:
                        vf["occupied"] = False
        return True

    def get_vf_status(self, vf_id):
        """
        Check whether one vf is assigned to VM.

        :param vf_id: vf id to check.
        :type vf_id: string
        :return: Return True if vf has already assigned to VM. Else
                 return false.
        :rtype: bool
        """
        base_dir = "/sys/bus/pci"
        tub_path = os.path.join(base_dir, "drivers/pci-stub")
        vf_res_path = os.path.join(tub_path, "%s/resource*" % vf_id)
        cmd = "lsof %s" % vf_res_path
        output = process.system_output(cmd, timeout=60, ignore_status=True)
        if 'qemu' in output:
            return True
        else:
            return False

    def get_vf_num_by_id(self, vf_id):
        """
        Return corresponding pf eth name and vf num according to vf id.

        :param vf_id: vf id to check.
        :type vf_id: string
        :return: PF device name and vf num.
        :rtype: string
        """
        for pf_info in self.pf_vf_info:
            for vf_info in pf_info.get('vf_ids'):
                if vf_id == vf_info["vf_id"]:
                    return pf_info['ethname'], pf_info["vf_ids"].index(vf_info)
        raise ValueError("Could not find vf id '%s' in '%s'" % (vf_id,
                                                                self.pf_vf_info))

    def get_pf_vf_info(self):
        """
        Get pf and vf related information in this host that match ``self.pf_filter_re``.

        for every pf it will create following information:

        pf_id:
            The id of the pf device.
        occupied:
            Whether the pf device assigned or not
        vf_ids:
            Id list of related vf in this pf.
        ethname:
            eth device name in host for this pf.

        :return: return a list contains pf vf information.
        :rtype: builtin.list
        """

        pf_ids = self.get_pf_ids()
        pf_vf_dict = []
        for pf_id in pf_ids:
            pf_info = {}
            vf_ids = []
            full_id = utils_misc.get_full_pci_id(pf_id)
            pf_info["pf_id"] = full_id
            pf_info["occupied"] = False
            d_link = os.path.join("/sys/bus/pci/devices", full_id)
            txt = process.system_output("ls %s" % d_link)
            re_vfn = "(virtfn\d+)"
            paths = re.findall(re_vfn, txt)
            for path in paths:
                f_path = os.path.join(d_link, path)
                vf_id = os.path.basename(os.path.realpath(f_path))
                vf_info = {}
                vf_info["vf_id"] = vf_id
                vf_info["occupied"] = False
                vf_ids.append(vf_info)
            pf_info["vf_ids"] = vf_ids
            pf_vf_dict.append(pf_info)
        if_out = process.system_output("ifconfig -a")
        ethnames = re.findall(self.nic_name_re, if_out)
        for eth in ethnames:
            cmd = "ethtool -i %s | awk '/bus-info/ {print $2}'" % eth
            pci_id = process.system_output(cmd, shell=True).strip()
            if not pci_id:
                continue
            for pf in pf_vf_dict:
                if pci_id in pf["pf_id"]:
                    pf["ethname"] = eth
        return pf_vf_dict

    def get_vf_devs(self, devices=None):
        """
        Get all unused VFs PCI IDs.

        :param devices: List of device dict that contain PF VF information.
        :type devices: List of dict
        :return: List of all available PCI IDs for Virtual Functions.
        :rtype: List of string
        """
        vf_ids = []
        if not devices:
            devices = self.devices
        logging.info("devices = %s", devices)
        for device in devices:
            if device['type'] == 'vf':
                name = device.get('name', None)
                vf_id = self._get_vf_pci_id(name)
                logging.info("vf_id = %s", vf_id)
                if not vf_id:
                    continue
                vf_ids.append(vf_id)
        return vf_ids

    def get_pf_devs(self, devices=None):
        """
        Get PFs PCI IDs requested by self.devices.
        It will try to get PF by device name.
        It will still return it, if device name you set already occupied.
        Please set unoccupied device name. If not sure, please just do not
        set device name. It will return unused PF list.

        :param devices: List of device dict that contain PF VF information.
        :type devices: List of dict
        :return: List with all PCI IDs for the physical hardware requested
        :rtype: List of string
        """
        pf_ids = []
        if not devices:
            devices = self.devices
        for device in devices:
            if device['type'] == 'pf':
                name = device.get('name', None)
                pf_id = self._get_pf_pci_id(name)
                if not pf_id:
                    continue
                pf_ids.append(pf_id)
        return pf_ids

    def get_devs(self, devices=None):
        """
        Get devices' PCI IDs according to parameters set in self.devices.

        :param devices: List of device dict that contain PF VF information.
        :type devices: List of dict
        :return: List of all available devices' PCI IDs
        :rtype: List of string
        """
        base_dir = "/sys/bus/pci"
        if not devices:
            devices = self.devices
        if isinstance(devices, dict):
            devices = [devices]
        pf_ids = self.get_pf_devs(devices)
        logging.info("pf_ids = %s", pf_ids)
        vf_ids = self.get_vf_devs(devices)
        logging.info("vf_ids = %s", vf_ids)
        vf_ids.sort()
        dev_ids = []

        for device in devices:
            d_type = device.get("type", "vf")
            if d_type == "vf":
                dev_id = vf_ids.pop(0)
                (ethname, vf_num) = self.get_vf_num_by_id(dev_id)
                set_mac_cmd = "ip link set dev %s vf %s mac %s " % (ethname,
                                                                    vf_num,
                                                                    device["mac"])
                process.run(set_mac_cmd)

            elif d_type == "pf":
                dev_id = pf_ids.pop(0)
            dev_ids.append(dev_id)
            unbind_driver = os.path.realpath(os.path.join(base_dir,
                                                          "devices/%s/driver" % dev_id))
            self.dev_unbind_drivers[dev_id] = unbind_driver
        if len(dev_ids) != len(devices):
            logging.error("Did not get enough PCI Device")
        return dev_ids

    def get_vfs_count(self):
        """
        Get VFs count number according to lspci.
        """
        # FIXME: Need to think out a method of identify which
        # 'virtual function' belongs to which physical card considering
        # that if the host has more than one 82576 card. PCI_ID?
        cmd = "lspci | grep '%s' | wc -l" % self.vf_filter_re
        vf_num = int(process.system_output(cmd, shell=True, verbose=False))
        logging.info("Found %s vf in host", vf_num)
        return vf_num

    def get_same_group_devs(self, pci_id):
        """
        Get the device that in same iommu group.

        :param pci_id: Device's pci_id
        :type pci_id: string
        :return: Return the device's pci id that in same group with pci_id.
        :rtype: List of string.
        """
        pci_ids = []
        base_dir = "/sys/bus/pci/devices"
        devices_link = os.path.join(base_dir,
                                    "%s/iommu_group/devices/" % pci_id)
        out = process.system_output("ls %s" % devices_link)

        if out:
            pci_ids = out.split()
        return pci_ids

    def get_pf_ids(self):
        """
        Get the id of PF devices
        """
        cmd = "lspci | grep -v 'Virtual Function' |awk '/%s/ {print $1}'" % self.pf_filter_re
        PF_devices = [i for i in process.system_output(
                cmd, shell=True).splitlines()]
        if not PF_devices:
            raise exceptions.TestSkipError("No specified pf found in the host!")
        pf_ids = []
        for pf in PF_devices:
            pf_id = utils_misc.get_full_pci_id(pf)
            pf_ids.append(pf_id)
        return pf_ids

    def assign_static_ip(self):
        """
        Set the static IP for the PF devices for mlx5_core driver
        """
        # This function assigns static IP for the PF devices
        pf_devices = self.get_pf_ids()
        if (not self.start_addr_PF) or (not self.net_mask):
            raise exceptions.TestSetupFail(
                "No IP / netmask found, please populate starting IP address for PF devices in configuration file")
        ip_addr = netaddr.IPAddress(self.start_addr_PF)
        for PF in pf_devices:
            ifname = utils_misc.get_interface_from_pci_id(PF)
            ip_assign = "ifconfig %s %s netmask %s up" % (
                ifname, ip_addr, self.net_mask)
            logging.info("assign IP to PF device %s : %s", PF,
                         ip_assign)
            cmd = process.system(ip_assign, shell=True, ignore_status=True)
            if cmd:
                raise exceptions.TestSetupFail("Failed to assign IP : %s"
                                               % cmd)
            ip_addr += 1
        return True

    def check_vfs_count(self):
        """
        Check VFs count number according to the parameter driver_options.
        """
        # The VF count should be multiplied with the total no.of PF's
        # present, rather than fixed number of network interfaces.
        expected_count = int((re.findall("(\d+)", self.driver_option)[0])) * len(self.get_pf_ids())
        return (self.get_vfs_count() == expected_count)

    def is_binded_to_stub(self, full_id):
        """
        Verify whether the device with full_id is already binded to driver.

        :param full_id: Full ID for the given PCI device
        :type full_id: String
        """
        base_dir = "/sys/bus/pci/"
        stub_path = os.path.join(base_dir, "drivers/%s" % self.device_driver)
        return os.path.exists(os.path.join(stub_path, full_id))

    def set_vf(self, pci_pf, vf_no="0"):
        """
        For ppc64le we have to echo no of VFs to be enabled

        :params pci_pf: Pci id to be virtualized with VFs
        :params vf_no: Number of Vfs to be virtualized
        :return: True on success, False on failure
        """
        cmd = "echo %s > /sys/bus/pci/devices/%s/sriov_numvfs" % (vf_no, pci_pf)
        if process.system(cmd, shell=True, ignore_status=True):
            logging.debug("Failed to set %s vfs in %s", vf_no, pci_pf)
            return False
        # When the VFs loaded on a PF are > 10 [I have tested till 63 which is
        # max VF supported by Mellanox CX4 cards],VFs probe on host takes bit
        # more time than usual.
        # Without this sleep ifconfig would fail With below error, since not all
        # probed interfaces of VF would have got properly renamed:
        # CmdError: Command 'ifconfig -a' failed (rc=1)
        if int(vf_no) > 10:
            time.sleep(60)
        return True

    def remove_driver(self, driver=None):
        """
        Method to remove driver

        :param driver: driver name
        :return: True on success, False on failure
        """
        if not driver:
            driver = self.driver
        if driver and driver != "mlx5_core":
            cmd = "modprobe -r %s" % driver
        if ARCH == 'ppc64le' and driver == 'mlx5_core':
            pf_devices = self.get_pf_ids()
            logging.info("Mellanox PF devices '%s'", pf_devices)
            for PF in pf_devices:
                if not self.set_vf(PF):
                    return False
            cmd = "rmmod mlx5_ib;modprobe -r mlx5_core;modprobe mlx5_ib"
        if process.system(cmd, ignore_status=True, shell=True):
            logging.debug("Failed to remove driver: %s", driver)
            return False
        return True

    @error_context.context_aware
    def modprobe_driver(self, driver=None):
        """
        Method to modprobe driver

        :param driver: driver name
        :return: True on success, False on failure
        """
        if not driver:
            driver = self.driver
        msg = "Loading the driver '%s'" % driver
        error_context.context(msg, logging.info)
        cmd = "modprobe %s" % driver
        if process.system(cmd, ignore_status=True, shell=True):
            logging.debug("Failed to modprobe driver: %s", driver)
            return False
        return True

    @error_context.context_aware
    def sr_iov_setup(self):
        """
        Ensure the PCI device is working in sr_iov mode.

        Check if the PCI hardware device drive is loaded with the appropriate,
        parameters (number of VFs), and if it's not, perform setup.

        :return: True, if the setup was completed successfully, False otherwise.
        :rtype: bool
        """
        # Check if the host support interrupt remapping. On PowerPC interrupt
        # remapping is not required
        error_context.context("Set up host env for PCI assign test",
                              logging.info)
        if ARCH != 'ppc64le':
            kvm_re_probe = True
            dmesg = process.system_output("dmesg", verbose=False)
            ecap = re.findall("ecap\s+(.\w+)", dmesg)
            if not ecap:
                logging.error("Fail to check host interrupt remapping support")
            else:
                if int(ecap[0], 16) & 8 == 8:
                    # host support interrupt remapping.
                    # No need enable allow_unsafe_assigned_interrupts.
                    kvm_re_probe = False
                if self.kvm_params is not None:
                    if self.auai_path and self.kvm_params[self.auai_path] == "Y":
                        kvm_re_probe = False
            # Try to re probe kvm module with interrupt remapping support
            if kvm_re_probe and self.auai_path:
                cmd = "echo Y > %s" % self.auai_path
                error_context.context("enable PCI passthrough with '%s'" % cmd,
                                      logging.info)
                try:
                    process.system(cmd)
                except Exception:
                    logging.debug(
                        "Can not enable the interrupt remapping support")
            lnk = "/sys/module/vfio_iommu_type1/parameters/allow_unsafe_interrupts"
            if self.device_driver == "vfio-pci":
                # If driver is not available modprobe it
                if process.system('lsmod | grep vfio_pci', ignore_status=True,
                                  shell=True):
                    self.modprobe_driver(driver="vfio-pci")
                    time.sleep(3)
                if not ecap or (int(ecap[0], 16) & 8 != 8):
                    cmd = "echo Y > %s" % lnk
                    error_context.context("enable PCI passthrough with '%s'" % cmd,
                                          logging.info)
                    process.run(cmd)
        else:
            if self.device_driver == "vfio-pci":
                if process.system('lsmod | grep vfio_pci', ignore_status=True,
                                  shell=True):
                    self.modprobe_driver(driver="vfio-pci")
                    time.sleep(3)
        re_probe = False
        # If driver not available after modprobe try to remove it and reprobe
        if process.system("lsmod | grep -w %s" % self.driver, ignore_status=True,
                          shell=True):
            re_probe = True
        # If driver is available and pa_type is vf then set VFs
        elif self.pa_type == 'vf':
            pf_devices = self.get_pf_ids()
            if (self.static_ip):
                self.assign_static_ip()
            for PF in pf_devices:
                if not self.set_vf(PF, self.driver_option):
                    re_probe = True
            if not self.check_vfs_count():
                re_probe = True
        if not re_probe:
            self.setup = None
            return True

        # Re-probe driver with proper number of VFs once more and raise
        # exception
        if re_probe:
            if not self.remove_driver() or not self.modprobe_driver():
                return False
            pf_devices = self.get_pf_ids()
            if (self.static_ip):
                self.assign_static_ip()
            if self.pa_type == 'vf':
                for PF in pf_devices:
                    if not self.set_vf(PF, self.driver_option):
                        return False
                if not self.check_vfs_count():
                    # Even after re-probe there are no VFs created
                    return False
            dmesg = process.system_output("dmesg", timeout=60,
                                          ignore_status=True,
                                          verbose=False)
            file_name = "host_dmesg_after_load_%s.txt" % self.driver
            logging.info("Log dmesg after loading '%s' to '%s'.", self.driver,
                         file_name)
            utils_misc.log_line(file_name, dmesg)
            self.setup = None
            return True

    def sr_iov_cleanup(self):
        """
        Clean up the sriov setup

        Check if the PCI hardware device drive is loaded with the appropriate,
        parameters (none of VFs), and if it's not, perform cleanup.

        :return: True, if the setup was completed successfully, False otherwise.
        :rtype: bool
        """
        # Check if the host support interrupt remapping. On PowerPC interrupt
        # remapping is not required
        error_context.context(
            "Clean up host env after PCI assign test", logging.info)
        if ARCH != 'ppc64le':
            if self.kvm_params is not None:
                for kvm_param, value in self.kvm_params.items():
                    if open(kvm_param, "r").read().strip() != value:
                        cmd = "echo %s > %s" % (value, kvm_param)
                        logging.info("Write '%s' to '%s'", value, kvm_param)
                        try:
                            process.system(cmd)
                        except Exception:
                            logging.error("Failed to write  '%s' to '%s'", value,
                                          kvm_param)

        re_probe = False
        # if lsmod lists the driver then remove it to clean up
        if not process.system('lsmod | grep %s' % self.driver,
                              ignore_status=True, shell=True):
            if not self.remove_driver():
                re_probe = True

        # if removing driver fails, give one more try to remove the driver and
        # raise exception
        if re_probe:
            if not self.remove_driver():
                return False
        return True

    @error_context.context_aware
    def request_devs(self, devices=None):
        """
        Implement setup process: unbind the PCI device and then bind it
        to the device driver.

        :param devices: List of device dict
        :type devices: List of dict
        :return: List of successfully requested devices' PCI IDs.
        :rtype: List of string
        """
        if not self.pf_vf_info:
            self.pf_vf_info = self.get_pf_vf_info()
        base_dir = "/sys/bus/pci"
        stub_path = os.path.join(base_dir, "drivers/%s" % self.device_driver)
        self.pci_ids = self.get_devs(devices)
        logging.info("The following pci_ids were found: %s", self.pci_ids)
        requested_pci_ids = []

        # Setup all devices specified for assignment to guest
        for p_id in self.pci_ids:
            if self.device_driver == "vfio-pci":
                pci_ids = self.get_same_group_devs(p_id)
                logging.info(
                    "Following devices are in same group: %s", pci_ids)
            else:
                pci_ids = [p_id]
            for pci_id in pci_ids:
                drv_path = os.path.join(base_dir, "devices/%s/driver" % pci_id)
                # In some cases, for example on ppc64le platform when using
                # Mellanox Connectx 4 or Mellanox Connectx-Pro SR-IOV enabled
                # cards, initially drv_path will not exist for the VF PCI device
                # and the test_setup will fail. Introducing below check to
                # handle such situations
                if not os.path.exists(drv_path):
                    dev_prev_driver = ""
                else:
                    dev_prev_driver = os.path.realpath(os.path.join(drv_path,
                                                                    os.readlink(drv_path)))
                self.dev_drivers[pci_id] = dev_prev_driver

                # Judge whether the device driver has been binded to stub
                if not self.is_binded_to_stub(pci_id):
                    error_context.context("Bind device %s to stub" % pci_id,
                                          logging.info)
                    # On Power architecture using short id would result in
                    # pci device lookup failure while writing vendor id to
                    # stub_new_id/stub_remove_id. Instead we should be using
                    # pci id as-is for vendor id.
                    if ARCH != 'ppc64le':
                        short_id = pci_id[5:]
                        vendor_id = utils_misc.get_vendor_from_pci_id(short_id)
                    else:
                        vendor_id = utils_misc.get_vendor_from_pci_id(pci_id)
                    stub_new_id = os.path.join(stub_path, 'new_id')
                    unbind_dev = os.path.join(drv_path, 'unbind')
                    stub_bind = os.path.join(stub_path, 'bind')
                    stub_remove_id = os.path.join(stub_path, 'remove_id')

                    info_write_to_files = [(vendor_id, stub_new_id),
                                           (pci_id, unbind_dev),
                                           (pci_id, stub_bind),
                                           (vendor_id, stub_remove_id)]

                    for content, f_name in info_write_to_files:
                        try:
                            logging.info("Write '%s' to file '%s'", content,
                                         f_name)
                            with open(f_name, 'w') as fn:
                                fn.write(content)
                        except IOError:
                            logging.debug("Failed to write %s to file %s",
                                          content, f_name)
                            continue

                    if not self.is_binded_to_stub(pci_id):
                        logging.error(
                            "Binding device %s to stub failed", pci_id)
                    continue
                else:
                    logging.debug("Device %s already binded to stub", pci_id)
            requested_pci_ids.append(p_id)
        return requested_pci_ids

    @error_context.context_aware
    def release_devs(self):
        """
        Release all PCI devices currently assigned to VMs back to the
        virtualization host.
        """
        try:
            for pci_id in self.dev_drivers:
                if not self._release_dev(pci_id):
                    logging.error(
                        "Failed to release device %s to host", pci_id)
                else:
                    logging.info("Released device %s successfully", pci_id)
            if self.cleanup:
                self.sr_iov_cleanup()
                self.devices = []
                self.devices_requested = 0
                self.dev_unbind_drivers = {}
        except Exception:
            return


class LibvirtPolkitConfig(object):

    """
    Enable polkit access driver for libvirtd and set polkit rules.

    For setting JavaScript polkit rule, using template of rule to satisfy
    libvirt ACL API testing need, just replace keys in template.

    Create a non-privileged user 'testacl' for test if given
    'unprivileged_user' contains 'EXAMPLE', and delete the user at cleanup.

    Multiple rules could be add into one config file while action_id string
    is offered space separated.

    e.g.
    action_id = "org.libvirt.api.domain.start org.libvirt.api.domain.write"

    then 2 actions "org.libvirt.api.domain.start" and
    "org.libvirt.api.domain.write" specified, which could be used to generate
    2 rules in one config file.
    """

    def __init__(self, params):
        """
        :param params: Dict like object containing parameters for the test.
        """
        self.libvirtd_path = "/etc/libvirt/libvirtd.conf"
        self.libvirtd_backup_path = "/etc/libvirt/libvirtd.conf.virttest.backup"
        self.polkit_rules_path = "/etc/polkit-1/rules.d/"
        self.polkit_rules_path += "500-libvirt-acl-virttest.rules"
        self.polkit_name = "polkit"
        distro_obj = distro.detect()
        # For ubuntu polkitd have to be used
        if distro_obj.name.lower().strip() == 'ubuntu':
            self.polkit_name = "polkitd"
        self.polkitd = service.Factory.create_service(self.polkit_name)

        if params.get("action_id"):
            self.action_id = params.get("action_id").split()
        else:
            self.action_id = []
        self.user = params.get("unprivileged_user")
        if params.get("action_lookup"):
            # The action_lookup string should be separated by space and
            # each separated string should have ':' which represent key:value
            # for later use.
            self.attr = params.get("action_lookup").split()
        else:
            self.attr = []

    def file_replace_append(self, fpath, pat, repl):
        """
        Replace pattern in file with replacement str if pattern found in file,
        else append the replacement str to file.

        :param fpath: string, the file path
        :param pat: string, the pattern string
        :param repl: string, the string to replace
        """
        try:
            lines = open(fpath).readlines()
            if not any(re.search(pat, line) for line in lines):
                f = open(fpath, 'a')
                f.write(repl + '\n')
                f.close()
                return
            else:
                out_fpath = fpath + ".tmp"
                out = open(out_fpath, "w")
                for line in lines:
                    if re.search(pat, line):
                        out.write(repl + '\n')
                    else:
                        out.write(line)
                out.close()
                os.rename(out_fpath, fpath)
        except Exception:
            raise PolkitWriteLibvirtdConfigError("Failed to update file '%s'."
                                                 % fpath)

    def _setup_libvirtd(self):
        """
        Config libvirtd
        """
        # Backup libvirtd.conf
        shutil.copy(self.libvirtd_path, self.libvirtd_backup_path)

        # Set the API access control scheme
        access_str = "access_drivers = [ \"polkit\" ]"
        access_pat = "^ *access_drivers"
        self.file_replace_append(self.libvirtd_path, access_pat, access_str)

        # Set UNIX socket access controls
        sock_rw_str = "unix_sock_rw_perms = \"0777\""
        sock_rw_pat = "^ *unix_sock_rw_perms"
        self.file_replace_append(self.libvirtd_path, sock_rw_pat, sock_rw_str)

        # Set authentication mechanism
        auth_unix_str = "auth_unix_rw = \"none\""
        auth_unix_pat = "^ *auth_unix_rw"
        self.file_replace_append(self.libvirtd_path, auth_unix_pat,
                                 auth_unix_str)

    def _set_polkit_conf(self):
        """
        Set polkit libvirt ACL rule config file
        """
        # polkit template string
        template = "polkit.addRule(function(action, subject) {\n"
        template += "RULE"
        template += "});"

        # polkit rule template string
        rule = "    if (action.id == 'ACTION_ID'"
        rule += " && subject.user == 'USERNAME') {\n"
        rule += "HANDLE"
        rule += "    }\n"

        handle = "        if (ACTION_LOOKUP) {\n"
        handle += "            return polkit.Result.YES;\n"
        handle += "        } else {\n"
        handle += "            return polkit.Result.NO;\n"
        handle += "        }\n"

        action_str = "action.lookup('ATTR') == 'VAL'"

        try:
            # replace keys except 'ACTION_ID', these keys will remain same
            # as in different rules
            rule_tmp = rule.replace('USERNAME', self.user)

            # replace HANDLE part in rule
            action_opt = []
            if self.attr:
                for i in range(len(self.attr)):
                    attr_tmp = self.attr[i].split(':')
                    action_tmp = action_str.replace('ATTR', attr_tmp[0])
                    action_tmp = action_tmp.replace('VAL', attr_tmp[1])
                    action_opt.append(action_tmp)
                    if i > 0:
                        action_opt[i] = " && " + action_opt[i]

                action_tmp = ""
                for i in range(len(action_opt)):
                    action_tmp += action_opt[i]

                # replace ACTION_LOOKUP with string from self.attr
                handle_tmp = handle.replace('ACTION_LOOKUP', action_tmp)
                rule_tmp = rule_tmp.replace('HANDLE', handle_tmp)
            else:
                rule_tmp = rule_tmp.replace('HANDLE', "    ")

            # replace 'ACTION_ID' in loop and generate rules
            rules = ""
            for i in range(len(self.action_id)):
                rules += rule_tmp.replace('ACTION_ID', self.action_id[i])

            # replace 'RULE' with rules in polkit template string
            self.template = template.replace('RULE', rules)
            logging.debug("The polkit config rule is:\n%s" % self.template)

            # write the config file
            genio.write_file(self.polkit_rules_path, self.template)
        except Exception, e:
            raise PolkitRulesSetupError("Set polkit rules file failed: %s", e)

    def setup(self):
        """
        Enable polkit libvirt access driver and setup polkit ACL rules.
        """
        self._setup_libvirtd()
        # Use 'testacl' if unprivileged_user in cfg contains string 'EXAMPLE',
        # and if user 'testacl' is not exist on host, create it for test.
        if self.user.count('EXAMPLE'):
            cmd = "id testacl"
            if process.system(cmd, ignore_status=True):
                logging.debug("Create new user 'testacl' on host.")
                cmd = "useradd testacl"
                process.system(cmd, ignore_status=True)
            self.user = 'testacl'
        self._set_polkit_conf()
        # Polkit rule will take about 1 second to take effect after change.
        # Restart polkit daemon will force it immediately.
        self.polkitd.restart()

    def cleanup(self):
        """
        Cleanup polkit config
        """
        try:
            if os.path.exists(self.polkit_rules_path):
                os.unlink(self.polkit_rules_path)
            if os.path.exists(self.libvirtd_backup_path):
                os.rename(self.libvirtd_backup_path, self.libvirtd_path)
            if self.user.count('EXAMPLE'):
                logging.debug("Delete the created user 'testacl'.")
                cmd = "userdel -r testacl"
                process.system(cmd, ignore_status=True)
        except Exception:
            raise PolkitConfigCleanupError("Failed to cleanup polkit config.")


class EGDConfigError(Exception):

    """
    Raise when setup local egd.pl server failed.
    """
    pass


class EGDConfig(object):

    """
    Setup egd.pl server on localhost, support startup with socket unix or tcp.
    """

    def __init__(self, params, env):
        self.params = params
        self.env = env

    def __get_tarball(self):
        tarball = "egd-0.9.tar.gz"
        tarball = self.params.get("egd_source_tarball", tarball)
        return utils_misc.get_path(data_dir.DEPS_DIR, tarball)

    def __extra_tarball(self):
        tmp_dir = data_dir.get_tmp_dir()
        tarball = self.__get_tarball()
        extra_cmd = "tar -xzvf %s -C %s" % (tarball, tmp_dir)
        process.system(extra_cmd, ignore_status=True)
        output = process.system_output("tar -tzf %s" % tarball)
        return os.path.join(tmp_dir, output.splitlines()[0])

    def startup(self, socket):
        """
        Start egd.pl server with tcp or unix socket.
        """
        if process.system("which egd.pl", ignore_status=True) != 0:
            self.install()
        prog = process.system_output("which egd.pl")
        pid = self.get_pid(socket)
        try:
            if not pid:
                cmd = "%s %s" % (prog, socket)
                p = process.SubProcess(cmd)
                p.start()
        except Exception, details:
            msg = "Unable to start egd.pl on localhost '%s'" % details
            raise EGDConfigError(msg)
        pid = self.get_pid(socket)
        logging.info("egd.pl started as pid: %s" % pid)
        return pid

    def install(self):
        """
        Install egd.pl from source code
        """
        pwd = os.getcwd()
        try:
            make_cmd = "perl Makefile.PL && make && make install"
            make_cmd = self.params.get("build_egd_cmd", make_cmd)
            src_root = self.__extra_tarball()
            process.system("cd %s && %s" % (src_root, make_cmd), shell=True)
        except Exception, details:
            raise EGDConfigError("Install egd.pl error '%s'" % details)
        finally:
            os.chdir(pwd)

    def get_pid(self, socket):
        """
        Check egd.pl start at socket on localhost.
        """
        cmd = "lsof %s" % socket
        if socket.startswith("localhost:"):
            cmd = "lsof -i '@%s'" % socket

        def system_output_wrapper():
            return process.system_output(cmd, ignore_status=True)
        output = wait.wait_for(system_output_wrapper, timeout=5)
        if not output:
            return 0
        pid = int(re.findall(r".*egd.pl\s+(\d+)\s+\w+", output, re.M)[-1])
        return pid

    def setup(self):
        backend = self.params["chardev_backend"]
        backend_type = self.params["%s_type" % backend]
        path = "path_%s" % backend_type
        port = "port_%s" % backend_type
        path, port = map(self.params.get, [path, port])
        sockets = port and ["localhost:%s" % port] or []
        if path:
            sockets.append(path)
        pids = filter(None, map(self.startup, sockets))
        self.env.data["egd_pids"] = pids

    def cleanup(self):
        try:
            for pid in self.env.data["egd_pids"]:
                logging.info("Stop egd.pl(%s)" % pid)
                utils_misc.signal_pid(pid, 15)

            def _all_killed():
                for pid in self.env.data["egd_pids"]:
                    if utils_misc.pid_is_alive(pid):
                        return False
                return True
            # wait port released by egd.pl
            wait.wait_for(_all_killed, timeout=60)
        except OSError:
            logging.warn("egd.pl is running")


class StraceQemu(object):

    """
    Attach strace to qemu VM processes, if enable_strace is 'yes'.
    It's useful to analyze qemu hang issue. But it will generate
    a large size logfile if it is enabled, so compressed original
    logfiles after strace process terminated to safe disk space.
    """

    def __init__(self, test, params, env):
        self.env = env
        self.test = test
        self.params = params
        self.process = path.find_command("strace")

    @property
    def root_dir(self):
        root_dir = os.path.join(self.test.debugdir, "strace")
        if not os.path.isdir(root_dir):
            os.makedirs(root_dir)
        return root_dir

    @property
    def log_tarball(self):
        return os.path.join(self.test.debugdir, "strace.tgz")

    def _generate_cmd(self, vm):
        """Generate strace start command line"""
        pid = vm.get_pid()
        template = ("{strace} -T -tt -e trace=all "
                    "-o {logfile} -p {pid}")
        logfile = os.path.join(self.root_dir, "%s.log" % pid)
        kwargs = {"strace": self.process,
                  "pid": pid,
                  "logfile": logfile}
        return template.format(**kwargs)

    def _start(self, cmd):
        """Start strace process in sub-process"""
        p = process.SubProcess(cmd)
        pid = p.start()
        try:
            self.env["strace_processes"] += [pid]
        except Exception:
            self.env["strace_processes"] = [pid]
        return self.env["strace_processes"]

    def _compress_log(self):
        """Compress and remove strace logfiles"""
        log_tarball = os.path.join(self.root_dir, self.log_tarball)
        archive.compress(log_tarball, self.root_dir)
        shutil.rmtree(self.root_dir)

    def start(self, vms=None):
        """Attach strace to qemu VM process"""
        if not vms:
            vms = [self.params["main_vm"]]
        for vm in self.env.get_all_vms():
            if vm.name not in vms:
                continue
            cmd = self._generate_cmd(vm)
            self._start(cmd)

    def stop(self):
        """Stop strace process and compress strace log file"""
        while self.env.get("strace_processes"):
            pid = self.env.get("strace_processes").pop()
            if process.pid_exists(pid):
                logging.info("stop strace process: %s" % pid)
                process.kill_process_tree(pid)
        self._compress_log()


def switch_smt(state="off", params=None):
    """
    Checks whether smt is on/off, if so disables/enable it in PowerPC system
    This function is used in env_process and in libvirt.py to check
    & disable smt in Powerpc for local and remote machine respectively.

    :param state: 'off' or 'on' default: off
    :param params: Test params dict for remote machine login details
    """
    SMT_DISABLED_STRS = ["SMT is off", "Machine is not SMT capable"]
    cmd = "ppc64_cpu --smt"
    if params:
        server_ip = params["server_ip"]
        server_user = params.get("server_user", "root")
        server_pwd = params["server_pwd"]
        server_session = remote.wait_for_login('ssh', server_ip, '22',
                                               server_user, server_pwd,
                                               r"[\#\$]\s*$")
        cmd_output = server_session.cmd_status_output(cmd)
        smt_output = cmd_output[1].strip()
        if (cmd_output[0] != 0) and (smt_output not in SMT_DISABLED_STRS):
            server_session.close()
            raise exceptions.TestSetupFail("Couldn't get SMT of server: %s"
                                           % cmd_output[1])
    else:
<<<<<<< HEAD
        try:
            smt_output = process.system_output(cmd, shell=True).strip()
        except process.CmdError as info:
            smt_output = info.result.stderr.strip()
            if smt_output not in SMT_DISABLED_STRS:
                raise exceptions.TestSetupFail("Couldn't get SMT of server: %s"
                                               % smt_output)
    smt_enabled = smt_output not in SMT_DISABLED_STRS
    if smt_enabled:
        cmd = "ppc64_cpu --smt=off"
=======
        smt_output = process.system_output(cmd, shell=True).strip()
    if (state == "off" and smt_output != "SMT is off") or (state == "on" and smt_output == "SMT is off"):
        cmd = "ppc64_cpu --smt=%s" % state
>>>>>>> ad4a8dfd
        if params:
            if (server_user.lower() != "root"):
                raise exceptions.TestSkipError("Turning SMT %s requires root "
                                               "privileges(currently running "
                                               "with user %s)" % (state,
                                                                  server_user))
            cmd_output = server_session.cmd_status_output(cmd)
            server_session.close()
            if (cmd_output[0] != 0):
                raise exceptions.TestSetupFail("Unable to turn %s SMT :%s"
                                               % (state, cmd_output[1]))
            else:
                logging.debug("SMT turned %s successfully in remote server",
                              state)
        else:
            try:
                utils_misc.verify_running_as_root()
                process.run(cmd, verbose=True, shell=True)
                logging.debug("SMT turned %s successfully", state)
            except process.CmdError, info:
                raise exceptions.TestSetupFail("Unable to turn %s SMT :%s" %
                                               (state, info))


class LibvirtdDebugLog(object):
    """
    Enable libvirtd log for testcase incase
    with the use of param "enable_libvirtd_debug_log",
    with additional params log level("libvirtd_debug_level")
    and log file path("libvirtd_debug_file") can be controlled.
    """
    def __init__(self, test, log_level=1, log_file=""):
        """
        initialize variables

        :param test: Test object
        :param log_level: debug level for libvirtd log
        :param log_file: debug file path
        """
        self.log_level = log_level
        self.log_file = log_file
        self.test = test
        self.libvirtd = utils_libvirtd.Libvirtd()
        self.libvirtd_conf = utils_config.LibvirtdConfig()
        self.backupfile = "%s.bkup.debuglog" % self.libvirtd_conf.conf_path

    def enable(self):
        """ Enable libvirtd debug log """
        if not self.log_file or not os.path.isdir(os.path.dirname(self.log_file)):
            self.log_file = utils_misc.get_path(self.test.debugdir,
                                                "libvirtd.log")
        logging.debug("libvirtd debug log stored in: %s", self.log_file)
        self.libvirtd_conf["log_level"] = self.log_level
        self.libvirtd_conf["log_outputs"] = '"%s:file:%s"' % (self.log_level,
                                                              self.log_file)
        self.libvirtd.restart()
        fd = open(self.backupfile, "w")
        fd.write(self.libvirtd_conf.backup_content)
        fd.close()

    def disable(self):
        """ Disable libvirtd debug log """
        os.rename(self.backupfile, self.libvirtd_conf.conf_path)
        self.libvirtd.restart()<|MERGE_RESOLUTION|>--- conflicted
+++ resolved
@@ -2067,7 +2067,6 @@
             raise exceptions.TestSetupFail("Couldn't get SMT of server: %s"
                                            % cmd_output[1])
     else:
-<<<<<<< HEAD
         try:
             smt_output = process.system_output(cmd, shell=True).strip()
         except process.CmdError as info:
@@ -2076,13 +2075,8 @@
                 raise exceptions.TestSetupFail("Couldn't get SMT of server: %s"
                                                % smt_output)
     smt_enabled = smt_output not in SMT_DISABLED_STRS
-    if smt_enabled:
-        cmd = "ppc64_cpu --smt=off"
-=======
-        smt_output = process.system_output(cmd, shell=True).strip()
-    if (state == "off" and smt_output != "SMT is off") or (state == "on" and smt_output == "SMT is off"):
+    if (state == "off" and smt_enabled) or (state == "on" and not smt_enabled):
         cmd = "ppc64_cpu --smt=%s" % state
->>>>>>> ad4a8dfd
         if params:
             if (server_user.lower() != "root"):
                 raise exceptions.TestSkipError("Turning SMT %s requires root "
