"""
Interfaces to the virt agent.

:copyright: 2008-2012 Red Hat Inc.
"""

import socket
import time
import logging
import random
import base64
import json

from avocado.utils import process

from virttest import error_context
from virttest.qemu_monitor import Monitor, MonitorError


import six

LOG = logging.getLogger('avocado.' + __name__)


class VAgentError(MonitorError):
    pass


class VAgentConnectError(VAgentError):
    pass


class VAgentSocketError(VAgentError):

    def __init__(self, msg, e):
        VAgentError.__init__(self)
        self.msg = msg
        self.e = e

    def __str__(self):
        return "%s    (%s)" % (self.msg, self.e)


class VAgentLockError(VAgentError):
    pass


class VAgentProtocolError(VAgentError):
    pass


class VAgentNotSupportedError(VAgentError):
    pass


class VAgentCmdError(VAgentError):

    def __init__(self, cmd, args, data):
        VAgentError.__init__(self)
        self.ecmd = cmd
        self.eargs = args
        self.edata = data

    def __str__(self):
        return ("Virt Agent command %r failed    (arguments: %r,    "
                "error message: %r)" % (self.ecmd, self.eargs, self.edata))


class VAgentCmdNotSupportedError(VAgentError):

    def __init__(self, cmd):
        VAgentError.__init__(self)
        self.ecmd = cmd

    def __str__(self):
        return ("The command %s is not supported by the current version qga"
                % self.ecmd)


class VAgentSyncError(VAgentError):

    def __init__(self, vm_name):
        VAgentError.__init__(self)
        self.vm_name = vm_name

    def __str__(self):
        return "Could not sync with guest agent in vm '%s'" % self.vm_name


class VAgentSuspendError(VAgentError):
    pass


class VAgentSuspendUnknownModeError(VAgentSuspendError):

    def __init__(self, mode):
        VAgentSuspendError.__init__(self)
        self.mode = mode

    def __str__(self):
        return "Not supported suspend mode '%s'" % self.mode


class VAgentFreezeStatusError(VAgentError):

    def __init__(self, vm_name, status, expected):
        VAgentError.__init__(self)
        self.vm_name = vm_name
        self.status = status
        self.expected = expected

    def __str__(self):
        return ("Unexpected guest FS status '%s' (expected '%s') in vm "
                "'%s'" % (self.status, self.expected, self.vm_name))


class QemuAgent(Monitor):

    """
    Wraps qemu guest agent commands.
    """

    READ_OBJECTS_TIMEOUT = 5
    CMD_TIMEOUT = 20
    RESPONSE_TIMEOUT = 20
    PROMPT_TIMEOUT = 20
    FSFREEZE_TIMEOUT = 90

    SERIAL_TYPE_VIRTIO = "virtio"
    SERIAL_TYPE_ISA = "isa"
    SUPPORTED_SERIAL_TYPE = [SERIAL_TYPE_VIRTIO, SERIAL_TYPE_ISA]

    SHUTDOWN_MODE_POWERDOWN = "powerdown"
    SHUTDOWN_MODE_REBOOT = "reboot"
    SHUTDOWN_MODE_HALT = "halt"

    SUSPEND_MODE_DISK = "disk"
    SUSPEND_MODE_RAM = "ram"
    SUSPEND_MODE_HYBRID = "hybrid"

    FSFREEZE_STATUS_FROZEN = "frozen"
    FSFREEZE_STATUS_THAWED = "thawed"

    def __init__(self, vm, name, serial_type, gagent_params,
                 get_supported_cmds=False, suppress_exceptions=False):
        """
        Connect to the guest agent socket, Also make sure the json
        module is available.

        :param vm: The VM object who has this GuestAgent.
        :param name: Guest agent identifier.
        :param serial_type: Specific which serial type (firtio or isa) guest
                agent will use.
        :param gagent_params: Dictionary with guest agent test params, content
               like {'monitor_filename': filename}
        :param get_supported_cmds: Try to get supported cmd list when initiation.
        :param suppress_exceptions: If True, ignore VAgentError exception.

        :raise VAgentConnectError: Raised if the connection fails and
                suppress_exceptions is False
        :raise VAgentNotSupportedError: Raised if the serial type is
                neither 'virtio' nor 'isa' and suppress_exceptions is False
        :raise VAgentNotSupportedError: Raised if json isn't available and
                suppress_exceptions is False
        """
        try:
            if serial_type not in self.SUPPORTED_SERIAL_TYPE:
                raise VAgentNotSupportedError("Not supported serial type: "
                                              "'%s'" % serial_type)

            Monitor.__init__(self, vm, name, gagent_params)
            # Make sure json is available
            try:
                json
            except NameError:
                raise VAgentNotSupportedError("guest agent requires the json"
                                              " module (Python 2.6 and up)")

            # Set a reference to the VM object that has this GuestAgent.
            self.vm = vm

            if get_supported_cmds:
                self._get_supported_cmds()

        # pylint: disable=E0712
        except VAgentError as e:
            self._close_sock()
            if suppress_exceptions:
                LOG.warn(e)
            else:
                raise

    # Methods only used inside this class
    def _build_cmd(self, cmd, args=None):
        obj = {"execute": cmd}
        if args is not None:
            obj["arguments"] = args
        return obj

    def _read_objects(self, timeout=READ_OBJECTS_TIMEOUT):
        """
        Read lines from the guest agent socket and try to decode them.
        Stop when all available lines have been successfully decoded, or when
        timeout expires. Return all decoded objects.

        :param timeout: Time to wait for all lines to decode successfully
        :return: A list of objects
        """
        if not self._data_available():
            return []
        s = b""
        end_time = time.time() + timeout
        while self._data_available(end_time - time.time()):
            s += self._recvall()
            # Make sure all lines are decodable
            for line in s.splitlines():
                if line:
                    try:
                        json.loads(line)
                    except Exception:
                        # Found an incomplete or broken line -- keep reading
                        break
            else:
                # All lines are OK -- stop reading
                break
        # Decode all decodable lines
        objs = []
        for line in s.splitlines():
            try:
                if line[0:1] == b'\xff':
                    line = line[1:]
                objs += [json.loads(line)]
                self._log_lines(line.decode(errors="replace"))
            except Exception:
                pass
        return objs

    def _send(self, data):
        """
        Send raw data without waiting for response.

        :param data: Data to send
        :raise VAgentSocketError: Raised if a socket error occurs
        """
        try:
            self._socket.sendall(data)
            self._log_lines(data.decode(errors="replace"))
        except socket.error as e:
            raise VAgentSocketError("Could not send data: %r" % data, e)

    def _get_response(self, timeout=RESPONSE_TIMEOUT):
        """
        Read a response from the guest agent socket.

        :param id: If not None, look for a response with this id
        :param timeout: Time duration to wait for response
        :return: The response dict
        """
        end_time = time.time() + timeout
        while self._data_available(end_time - time.time()):
            for obj in self._read_objects():
                if isinstance(obj, dict):
                    if "return" in obj or "error" in obj:
                        return obj
        # Return empty dict when timeout.
        return {}

    def _sync(self, sync_mode="guest-sync", timeout=RESPONSE_TIMEOUT * 3):
        """
        Helper for guest agent socket sync.

        The guest agent doesn't provide a command id in its response,
        so we have to send 'guest-sync' cmd by ourselves to keep the
        socket synced.

        :param timeout: Time duration to wait for response
        :param sync_mode: sync or sync-delimited
        :return: True if socket is synced.
        """
        def check_result(response):
            if response:
                self._log_response(cmd, r)
            if "return" in response:
                return response["return"]
            if "error" in response:
                raise VAgentError("Get an error message when waiting for sync"
                                  " with qemu guest agent, check the debug log"
                                  " for the future message,"
                                  " detail: '%s'" % r["error"])

        cmd = sync_mode
        rnd_num = random.randint(1000, 9999)
        args = {"id": rnd_num}
        self._log_command(cmd)
        cmdobj = self._build_cmd(cmd, args)
        data = json.dumps(cmdobj) + "\n"
        # Send command
        r = self.cmd_raw(data)
        if check_result(r) == rnd_num:
            return True

        # We don't get the correct response of 'guest-sync' cmd,
        # thus wait for the response until timeout.
        start_time = time.time()
        while (time.time() - start_time) < timeout:
            r = self._get_response()
            if check_result(r) == rnd_num:
                return True
        return False

    def _get_supported_cmds(self):
        """
        Get supported qmp cmds list.
        """
        synced = self._sync()
        if not synced:
            raise VAgentSyncError(self.vm.name)
        cmds = self.guest_info()
        if cmds and "supported_commands" in cmds:
            cmd_list = cmds["supported_commands"]
            self._supported_cmds = [n["name"] for n in cmd_list if
                                    isinstance(n, dict) and "name" in n]

        if not self._supported_cmds:
            # If initiation fails, set supported list to a None-only list.
            self._supported_cmds = [None]
            LOG.warn("Could not get supported guest agent cmds list")

    def check_has_command(self, cmd):
        """
        Check whether guest agent support 'cmd'.

        :param cmd: command string which will be checked.

        :return: True if cmd is supported, False if not supported.
        """
        # Initiate supported cmds list if it's empty.
        if not self._supported_cmds:
            self._get_supported_cmds()

        # If the first element in supported cmd list is 'None', it means
        # autotest fails to get the cmd list, so bypass cmd checking.
        if self._supported_cmds[0] is None:
            return True

        if cmd and cmd in self._supported_cmds:
            return True
        raise VAgentCmdNotSupportedError(cmd)

    def _log_command(self, cmd, debug=True, extra_str=""):
        """
        Print log message being sent.

        :param cmd: Command string.
        :param debug: Whether to print the commands.
        :param extra_str: Extra string would be printed in log.
        """
        if self.debug_log or debug:
            LOG.debug("(vagent %s) Sending command '%s' %s",
                      self.name, cmd, extra_str)

    def _log_response(self, cmd, resp, debug=True):
        """
        Print log message for guest agent cmd's response.

        :param cmd: Command string.
        :param resp: Response from guest agent command.
        :param debug: Whether to print the commands.
        """
        def _log_output(o, indent=0):
            LOG.debug("(vagent %s)    %s%s", self.name, " " * indent, o)

        def _dump_list(li, indent=0):
            for l in li:
                if isinstance(l, dict):
                    _dump_dict(l, indent + 2)
                else:
                    _log_output(str(l), indent)

        def _dump_dict(di, indent=0):
            for k, v in six.iteritems(di):
                o = "%s%s: " % (" " * indent, k)
                if isinstance(v, dict):
                    _log_output(o, indent)
                    _dump_dict(v, indent + 2)
                elif isinstance(v, list):
                    _log_output(o, indent)
                    _dump_list(v, indent + 2)
                else:
                    o += str(v)
                    _log_output(o, indent)

        if self.debug_log or debug:
            LOG.debug("(vagent %s) Response to '%s' "
                      "(re-formatted)", self.name, cmd)
            if isinstance(resp, dict):
                _dump_dict(resp)
            elif isinstance(resp, list):
                _dump_list(resp)
            else:
                for l in str(resp).splitlines():
                    _log_output(l)

    # Public methods
    def cmd(self, cmd, args=None, timeout=CMD_TIMEOUT, debug=True,
            success_resp=True):
        """
        Send a guest agent command and return the response if success_resp.

        :param cmd: Command to send
        :param args: A dict containing command arguments, or None
        :param timeout: Time duration to wait for response
        :param debug: Whether to print the commands being sent and responses
        :param fd: file object or file descriptor to pass

        :return: The response received

        :raise VAgentLockError: Raised if the lock cannot be acquired
        :raise VAgentSocketError: Raised if a socket error occurs
        :raise VAgentProtocolError: Raised if no response is received
        :raise VAgentCmdError: Raised if the response is an error message
        """
        self._log_command(cmd, debug)
        # Send command
        cmdobj = self._build_cmd(cmd, args)
        data = json.dumps(cmdobj) + "\n"
        r = self.cmd_raw(data, timeout, success_resp)

        if not success_resp:
            return ""

        if "return" in r:
            ret = r["return"]
            if ret:
                self._log_response(cmd, ret, debug)
            return ret
        if "error" in r:
            raise VAgentCmdError(cmd, args, r["error"])

    def cmd_raw(self, data, timeout=CMD_TIMEOUT, success_resp=True):
        """
        Send a raw bytes to the guest agent and return the response.
        Unlike cmd(), return the raw response dict without performing
        any checks on it.

        :param data: The data to send
        :param timeout: Time duration to wait for response
        :return: The response received
        :raise VAgentLockError: Raised if the lock cannot be acquired
        :raise VAgentSocketError: Raised if a socket error occurs
        :raise VAgentProtocolError: Raised if no response is received
        """
        if not self._acquire_lock():
            raise VAgentLockError("Could not acquire exclusive lock to send "
                                  "data: %r" % data)

        try:
            self._read_objects()
            self._send(data.encode())
            # Return directly for some cmd without any response.
            if not success_resp:
                return {}

            # Read response
            r = self._get_response(timeout)

        finally:
            self._lock.release()

        if r is None:
            raise VAgentProtocolError(
                "Received no response to data: %r" % data)
        return r

    def cmd_obj(self, obj, timeout=CMD_TIMEOUT):
        """
        Transform a Python object to JSON, send the resulting string to
        the guest agent, and return the response.
        Unlike cmd(), return the raw response dict without performing any
        checks on it.

        :param obj: The object to send
        :param timeout: Time duration to wait for response
        :return: The response received
        :raise VAgentLockError: Raised if the lock cannot be acquired
        :raise VAgentSocketError: Raised if a socket error occurs
        :raise VAgentProtocolError: Raised if no response is received
        """
        return self.cmd_raw(json.dumps(obj) + "\n", timeout)

    def verify_responsive(self):
        """
        Make sure the guest agent is responsive by sending a command.
        """
        cmd = "guest-ping"
        if self.check_has_command(cmd):
            self.cmd(cmd=cmd, debug=False)

    @error_context.context_aware
    def shutdown(self, mode=SHUTDOWN_MODE_POWERDOWN):
        """
        Send "guest-shutdown", this cmd would not return any response.

        :param mode: Specify shutdown mode, now qemu guest agent supports
                     'powerdown', 'reboot', 'halt' 3 modes.
        :return: True if shutdown cmd is sent successfully, False if
                 'shutdown' is unsupported.
        """
        cmd = "guest-shutdown"
        self.check_has_command(cmd)
        args = None
        if mode in [self.SHUTDOWN_MODE_POWERDOWN, self.SHUTDOWN_MODE_REBOOT,
                    self.SHUTDOWN_MODE_HALT]:
            args = {"mode": mode}
        try:
            self.cmd(cmd=cmd, args=args)
        except VAgentProtocolError:
            pass

    @error_context.context_aware
    def sync(self, sync_mode="guest-sync"):
        """
        Sync guest agent with cmd 'guest-sync' or 'guest-sync-delimited'.
        """
        cmd = sync_mode
        self.check_has_command(cmd)

        synced = self._sync(sync_mode)
        if not synced:
            raise VAgentSyncError(self.vm.name)

    @error_context.context_aware
    def set_user_password(self, password, crypted=False, username="root"):
        """
        Set the new password for the user
        """
        cmd = "guest-set-user-password"
        self.check_has_command(cmd)

        if crypted:
            openssl_cmd = "openssl passwd -6 %s" % password
            password = process.run(openssl_cmd).stdout_text.strip('\n')

        args = {"crypted": crypted, "username": username,
                "password": base64.b64encode(password.encode()).decode()}
        return self.cmd(cmd=cmd, args=args)

    @error_context.context_aware
    def get_vcpus(self):
        """
        Get the vcpus information
        """
        cmd = "guest-get-vcpus"
        self.check_has_command(cmd)
        return self.cmd(cmd=cmd)

    @error_context.context_aware
    def set_vcpus(self, action):
        """
        Set the status of vcpus, bring up/down the vcpus following action
        """
        cmd = "guest-set-vcpus"
        self.check_has_command(cmd)
        return self.cmd(cmd=cmd, args=action)

    @error_context.context_aware
    def get_time(self):
        """
        Get the time of guest, return the time from Epoch of 1970-01-01 in UTC
        in nanoseconds
        """
        cmd = "guest-get-time"
        self.check_has_command(cmd)
        return self.cmd(cmd=cmd)

    @error_context.context_aware
    def set_time(self, nanoseconds=None):
        """
        set the time of guest, the params passed in is in nanoseconds
        """
        cmd = "guest-set-time"
        args = None
        self.check_has_command(cmd)
        if nanoseconds:
            args = {"time": nanoseconds}
        return self.cmd(cmd=cmd, args=args)

    @error_context.context_aware
    def guest_info(self):
        """
        Send "guest-info", return all supported cmds.
        """
        cmd = "guest-info"
        return self.cmd(cmd=cmd, debug=False)

    @error_context.context_aware
    def fstrim(self):
        """
        Discard unused blocks on a mounted filesystem by guest agent operation
        """
        cmd = "guest-fstrim"
        self.check_has_command(cmd)
        return self.cmd(cmd)

    @error_context.context_aware
    def get_network_interface(self):
        """
        Get the network interfaces of the guest by guest agent operation
        """
        cmd = "guest-network-get-interfaces"
        self.check_has_command(cmd)
        return self.cmd(cmd)

    @error_context.context_aware
    def suspend(self, mode=SUSPEND_MODE_RAM):
        """
        This function tries to execute the scripts provided by the pm-utils
        package via guest agent interface. If it's not available, the suspend
        operation will be performed by manually writing to a sysfs file.

        Notes:

        #. For the best results it's strongly recommended to have the
           ``pm-utils`` package installed in the guest.
        #. The ``ram`` and 'hybrid' mode require QEMU to support the
           ``system_wakeup`` command.  Thus, it's *required* to query QEMU
           for the presence of the ``system_wakeup`` command before issuing
           guest agent command.

        :param mode: Specify suspend mode, could be one of ``disk``, ``ram``,
                     ``hybrid``.
        :return: True if shutdown cmd is sent successfully, False if
                 ``suspend`` is unsupported.
        :raise VAgentSuspendUnknownModeError: Raise if mode is not supported.
        """
        error_context.context(
            "Suspend guest '%s' to '%s'" % (self.vm.name, mode))

        if mode not in [self.SUSPEND_MODE_DISK, self.SUSPEND_MODE_RAM,
                        self.SUSPEND_MODE_HYBRID]:
            raise VAgentSuspendUnknownModeError("Not supported suspend"
                                                " mode '%s'" % mode)

        cmd = "guest-suspend-%s" % mode
        self.check_has_command(cmd)

        # First, sync with guest.
        self.sync()

        # Then send suspend cmd.
        self.cmd(cmd=cmd, success_resp=False)

        return True

    def get_fsfreeze_status(self):
        """
        Get guest 'fsfreeze' status. The status could be 'frozen' or 'thawed'.
        """
        cmd = "guest-fsfreeze-status"
        if self.check_has_command(cmd):
            return self.cmd(cmd=cmd)

    def verify_fsfreeze_status(self, expected):
        """
        Verify the guest agent fsfreeze status is same as expected, if not,
        raise a VAgentFreezeStatusError.

        :param expected: The expected status.
        :raise VAgentFreezeStatusError: Raise if the guest fsfreeze status is
                unexpected.
        """
        status = self.get_fsfreeze_status()
        if status != expected:
            raise VAgentFreezeStatusError(self.vm.name, status, expected)

    @error_context.context_aware
    def fsfreeze(self, check_status=True, timeout=FSFREEZE_TIMEOUT,
                 fsfreeze_list=False, mountpoints=None):
        """
        Freeze File system on guest, there are two commands,
        "guest-fsfreeze-freeze" and "guest-fsfreeze-freeze-list".
        guest-fsfreeze-freeze: Sync and freeze all freezable,
        local guest filesystems.
        guest-fsfreeze-freeze-list: Sync and freeze specified guest
        filesystems

        :param check_status: Force this function to check the fsfreeze status
                             before/after sending cmd.
        :param fsfreeze_list: Bool value, if the value is True
                              assume guest-fsfreeze-freeze-list command,
                              else assume guest-fsfreeze-freeze command.
        :param mountpoints: an array of mountpoints of filesystems,
                            If omitted, every mounted filesystem is frozen.
        :return: Frozen FS number if cmd succeed, -1 if guest agent doesn't
                 support fsfreeze cmd.
        """
        error_context.context("Freeze FS in guest '%s'" % self.vm.name)
        if check_status:
            self.verify_fsfreeze_status(self.FSFREEZE_STATUS_THAWED)

        cmd = "guest-fsfreeze-freeze"
        args = None
        if fsfreeze_list:
            cmd = "guest-fsfreeze-freeze-list"
            if mountpoints:
                args = {"mountpoints": mountpoints}

        if self.check_has_command(cmd):
            ret = self.cmd(cmd=cmd, timeout=timeout, args=args)
            if check_status:
                try:
                    self.verify_fsfreeze_status(self.FSFREEZE_STATUS_FROZEN)
                # pylint: disable=E0712
                except VAgentFreezeStatusError:
                    # When the status is incorrect, reset fsfreeze status to
                    # 'thawed'.
                    self.cmd(cmd="guest-fsfreeze-thaw")
                    raise
            return ret
        return -1

    @error_context.context_aware
    def fsthaw(self, check_status=True):
        """
        Thaw File system on guest.

        :param check_status: Force this function to check the fsfreeze status
                             before/after sending cmd.
        :return: Thaw FS number if cmd succeed, -1 if guest agent doesn't
                 support fsfreeze cmd.
        """
        error_context.context("thaw all FS in guest '%s'" % self.vm.name)
        if check_status:
            self.verify_fsfreeze_status(self.FSFREEZE_STATUS_FROZEN)

        cmd = "guest-fsfreeze-thaw"
        if self.check_has_command(cmd):
            ret = self.cmd(cmd=cmd)
            if check_status:
                try:
                    self.verify_fsfreeze_status(self.FSFREEZE_STATUS_THAWED)
                # pylint: disable=E0712
                except VAgentFreezeStatusError:
                    # When the status is incorrect, reset fsfreeze status to
                    # 'thawed'.
                    self.cmd(cmd=cmd)
                    raise
            return ret
        return -1

    def _cmd_args_update(self, cmd, **kwargs):
        """
        Update qga commands' args.

        :param cmd: command to send.
        :param kwargs: optional keyword arguments.
        :return: The command's output.
        """
        self.check_has_command(cmd)
        # update kwargs
        for key in list(kwargs.keys()):
            if kwargs[key] is None:
                kwargs.pop(key)
                continue
            if "_" in key:
                key_new = key.replace("_", "-")
                args = {key_new: kwargs[key]}
                kwargs.pop(key)
                kwargs.update(args)

        return self.cmd(cmd=cmd, args=kwargs)

    def guest_file_open(self, path, mode=None):
        """
        Open a guest file.

        :param path: full path to the file in the guest to open.
        :param mode: optional open mode, "r" is the default value.
        :return: file handle.
        """
        cmd = "guest-file-open"
        return self._cmd_args_update(cmd, path=path, mode=mode)

    def guest_file_close(self, handle):
        """
        Close an opened guest file.

        :param handle: file handle returned by guest-file-open.
        :return: no-error return.
        """
        cmd = "guest-file-close"
        return self._cmd_args_update(cmd, handle=handle)

    def guest_file_write(self, handle, content, count=None):
        """
        Write to guest file.

        :param handle: file handle returned by guest-file-open.
        :param content: content to write.
        :param count: optional bytes to write (actual bytes, after
               base64-decode),default is all content in buf-b64 buffer
               after base64 decoding
        :return: a dict with count and eof.
        """
        cmd = "guest-file-write"
        con_encode = base64.b64encode(content.encode()).decode()
        return self._cmd_args_update(cmd, handle=handle,
                                     buf_b64=con_encode, count=count)

    def guest_file_read(self, handle, count=None):
        """
        Read guest file.

        :param handle: file handle returned by guest-file-open.
        :param count: optional,maximum number of bytes to read before
                      base64-encoding is applied(default is 4KB)
        :return: a dict with base64-encoded string content,count and eof.
        """
        cmd = "guest-file-read"
        return self._cmd_args_update(cmd, handle=handle, count=count)

    def guest_file_flush(self, handle):
        """
        Flush the write content to disk.

        :param handle: file handle returned by guest-file-open.
        :return: no-error return.
        """
        cmd = "guest-file-flush"
        return self._cmd_args_update(cmd, handle=handle)

    def guest_file_seek(self, handle, offset, whence):
        """
        Seek the position of guest file.

        :param handle: filehandle returned by guest-file-open.
        :param offset: offset of whence.
        :param whence: 0,file beginning;
                       1,file current position;
                       2,file end
        :return: a dict with position and eof.
        """
        cmd = "guest-file-seek"
        return self._cmd_args_update(cmd, handle=handle, offset=offset,
                                     whence=whence)

    def guest_exec(self, path, arg=None, env=None, input_data=None,
                   capture_output=None):
        """
        Execute a command in the guest.

        :param path: path or executable name to execute
        :param arg: argument list to pass to executable
        :param env: environment variables to pass to executable
        :param input_data: data to be passed to process stdin (base64 encoded)
        :param capture_output: bool flag to enable capture of stdout/stderr of
                               running process,defaults to false.
        :return: PID on success
        """
        cmd = "guest-exec"
        return self._cmd_args_update(cmd, path=path, arg=arg, env=env,
                                     input_data=input_data,
                                     capture_output=capture_output)

    def guest_exec_status(self, pid):
        """
        Check status of process associated with PID retrieved via guest-exec.
        Read the process and associated metadata if it has exited.

        :param pid: pid returned from guest-exec
        :return: GuestExecStatus on success,
                 such as exited,exitcode,out-data,error-data and so on
        """
        cmd = "guest-exec-status"
        return self._cmd_args_update(cmd, pid=pid)

    def get_disks(self):
        """
        Send "guest-get-disks", return disks info of guest.
        """
        cmd = "guest-get-disks"
        self.check_has_command(cmd)
        return self.cmd(cmd)

    def ssh_add_authorized_keys(self, username, *keys, **kwargs):
        """
        Add ssh public keys into guest-agent.

        :param username: username of host
        :param keys: value of public keys
        :param kwargs: optional keyword arguments
        :return: command handle
        """
        cmd = "guest-ssh-add-authorized-keys"
        keys = list(keys)
        reset = kwargs.get('reset')
        return self._cmd_args_update(cmd, username=username,
                                     keys=keys, reset=reset)

    def ssh_remove_authorized_keys(self, username, *keys):
        """
        Remove ssh public keys from guest-agent.

        :param username: usrename of host
        :param keys: value of public keys
        :return: command handle
        """
        cmd = "guest-ssh-remove-authorized-keys"
        keys = list(keys)
        return self._cmd_args_update(cmd, username=username, keys=keys)

    def ssh_get_authorized_keys(self, username):
        """
        Get ssh public keys from guest-agent.

        :param username: usrename of host
        :return: command handle
        """
        cmd = "guest-ssh-get-authorized-keys"
        return self._cmd_args_update(cmd, username=username)

    def get_fsinfo(self):
        """
        Send "guest-get-fsinfo", return file system info of guest.
        """
        cmd = "guest-get-fsinfo"
        self.check_has_command(cmd)
        return self.cmd(cmd)

    def get_osinfo(self):
        """
        Send "guest-get-osinfo", return operating system info of guest.
        """
        cmd = "guest-get-osinfo"
        self.check_has_command(cmd)
        return self.cmd(cmd)

    def get_memory_block_info(self):
        """
        Get information relating to guest memory blocks.
        """
        cmd = "guest-get-memory-block-info"
        self.check_has_command(cmd)
        return self.cmd(cmd=cmd)

    def get_memory_blocks(self):
        """
        Get the list of the guest's memory blocks.
        """
        cmd = "guest-get-memory-blocks"
        self.check_has_command(cmd)
        return self.cmd(cmd=cmd)

    def set_memory_blocks(self, mem_blocks_list):
        """
        Reconfigure (currently: enable/disable) state of guest memory blocks.

        :param mem_blocks_list: a list of memory blocks the guest knows about
        :return: a list of memory blocks response, which is corresponding
                 to the input list
        """
        cmd = "guest-set-memory-blocks"
        return self._cmd_args_update(cmd, mem_blks=mem_blocks_list)

    def get_host_name(self):
        """
        Get host name of vm.
        """
        cmd = "guest-get-host-name"
        self.check_has_command(cmd)
        return self.cmd(cmd=cmd)

    def get_timezone(self):
        """
        Get time zone of vm.
        :return: a timezone dict includes name and an offset to UTC in seconds.
        """
        cmd = "guest-get-timezone"
        self.check_has_command(cmd)
        return self.cmd(cmd=cmd)

    def get_users(self):
        """
        Get currently active users on the vm.
        :return: a list of currently active users, includes user name, login
                 time and domain(windows only).
        """
        cmd = "guest-get-users"
        self.check_has_command(cmd)
        return self.cmd(cmd=cmd)

    def get_virtio_device(self):
        """
        Get virtio device driver info of windows guest.

        :return: a list of virtio device driver info, such as device-id,
                 driver-name, driver-version, driver-date and vender-id.
        """
        cmd = "guest-get-devices"
        self.check_has_command(cmd)
        return self.cmd(cmd=cmd)

<<<<<<< HEAD
    def get_diskstats(self):
        """
        Get the disk status info of guest OS.

        :return: a list of disk status such as 'name' and 'read-sectors'
        'write-sectors' 'weight-ticks'...
        """
        cmd = "guest-get-diskstats"
        self.check_has_command(cmd)
        return self.cmd(cmd)
=======
    def get_cpustats(self):
        """
        Get the cpu status info of guest OS.

        :return: a list of cpu status such as 'user' and 'idle'
        'nice' and 'steal'...
        """
        cmd = "guest-get-cpustats"
        self.check_has_command(cmd)
        return self.cmd(cmd)
>>>>>>> 8e857ff5
<|MERGE_RESOLUTION|>--- conflicted
+++ resolved
@@ -1000,7 +1000,6 @@
         self.check_has_command(cmd)
         return self.cmd(cmd=cmd)
 
-<<<<<<< HEAD
     def get_diskstats(self):
         """
         Get the disk status info of guest OS.
@@ -1011,7 +1010,7 @@
         cmd = "guest-get-diskstats"
         self.check_has_command(cmd)
         return self.cmd(cmd)
-=======
+
     def get_cpustats(self):
         """
         Get the cpu status info of guest OS.
@@ -1021,5 +1020,4 @@
         """
         cmd = "guest-get-cpustats"
         self.check_has_command(cmd)
-        return self.cmd(cmd)
->>>>>>> 8e857ff5
+        return self.cmd(cmd)